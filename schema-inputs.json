--- conflicted
+++ resolved
@@ -78,12 +78,8 @@
         },
         "useSteps": {
           "description": "Indicates if the line chart should use steps - supported values are: 'before', 'middle', 'after', false",
-<<<<<<< HEAD
-          "enum": ["before", "after", "middle", false]
-=======
           "enum": ["before", "after", "middle", false],
           "default": false
->>>>>>> dd7bd116
         },
         "tension": {
           "description": "Indicates if the line chart should use tension when drawing the line between the values",
@@ -99,18 +95,11 @@
             },
             "type": {
               "description": "Indicates the type of axis - supported values are: 'linear', 'time', 'timeseries', 'logarithmic', 'category'",
-<<<<<<< HEAD
-              "type": "string"
-            },
-            "label": {
-              "description": "",
-=======
               "type": "string",
               "default": "linear"
             },
             "label": {
               "description": "Indicates the text in the user interface that should be shown for the axis",
->>>>>>> dd7bd116
               "type": "string"
             },
             "usePalette": {
@@ -153,11 +142,7 @@
               "type": "string"
             },
             "label": {
-<<<<<<< HEAD
-              "description": "",
-=======
               "description": "Indicates the text in the user interface that should be shown for the axis",
->>>>>>> dd7bd116
               "type": "string"
             },
             "usePalette": {
